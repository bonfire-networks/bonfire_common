defmodule Bonfire.Common.Web.Misc do

  alias Plug.Conn.Query

  # copies the 'go' part of the query string, if any
  def copy_go(%{go: go}), do: "?" <> Query.encode(go: go)
  def copy_go(%{"go" => go}), do: "?" <> Query.encode(go: go)
  def copy_go(_), do: ""

  # TODO: should we preserve query strings?
<<<<<<< HEAD
  def go_query(conn), do: "?" <> Query.encode(go: conn.request_path)
=======
  def go_query(%{requested_path: requested_path}=_conn), do: "?" <> Query.encode(go: requested_path)
  def go_query(_conn), do: ""
>>>>>>> b6d4dcfc

  # TODO: we should validate this a bit harder. Phoenix will prevent
  # us from sending the user to an external URL, but it'll do so by
  # means of a 500 error.
  def valid_go_path?("/" <> _), do: true
  def valid_go_path?(_), do: false

  def go_where?(_conn, %Ecto.Changeset{}, default) do
    default
  end

  def go_where?(_conn, params, default) do
    go = params[:go] || params["go"]
    if valid_go_path?(go), do: go, else: default
  end

end<|MERGE_RESOLUTION|>--- conflicted
+++ resolved
@@ -8,12 +8,7 @@
   def copy_go(_), do: ""
 
   # TODO: should we preserve query strings?
-<<<<<<< HEAD
   def go_query(conn), do: "?" <> Query.encode(go: conn.request_path)
-=======
-  def go_query(%{requested_path: requested_path}=_conn), do: "?" <> Query.encode(go: requested_path)
-  def go_query(_conn), do: ""
->>>>>>> b6d4dcfc
 
   # TODO: we should validate this a bit harder. Phoenix will prevent
   # us from sending the user to an external URL, but it'll do so by
