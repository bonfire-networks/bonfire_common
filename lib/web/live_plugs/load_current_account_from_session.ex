defmodule Bonfire.Common.Web.LivePlugs.LoadCurrentAccountFromSession do

  use Bonfire.Web, :live_plug
  alias Bonfire.Me.Identity.Accounts
  alias Bonfire.Data.Identity.Account

  # the non-live plug already supplied the current account
  def mount(_, _, %{assigns: %{current_account: %Account{}}}=socket), do: {:ok, socket} #|> IO.inspect
  def mount(_, %{"account_id" => id}, socket), do: check_account(Accounts.get_current(id), socket) #|> IO.inspect
  def mount(_, _, socket), do: check_account(nil, socket)

<<<<<<< HEAD
  defp check_account(%Account{}=account, socket), do: {:ok, assign(socket, current_account: account)}
  # defp check_account(a, socket), do: a |> IO.inspect
  defp check_account(_, socket), do: {:halt, push_redirect(socket, to: Routes.login_path(socket, :index))}
=======
  defp check_account(%Account{}=account, socket),
    do: {:ok, assign(socket, current_account: account)}

  defp check_account(_, socket) do
    {:halt,
     socket
     |> push_redirect(to: Routes.login_path(socket, :index))}
  end
>>>>>>> 289da092

end<|MERGE_RESOLUTION|>--- conflicted
+++ resolved
@@ -9,11 +9,6 @@
   def mount(_, %{"account_id" => id}, socket), do: check_account(Accounts.get_current(id), socket) #|> IO.inspect
   def mount(_, _, socket), do: check_account(nil, socket)
 
-<<<<<<< HEAD
-  defp check_account(%Account{}=account, socket), do: {:ok, assign(socket, current_account: account)}
-  # defp check_account(a, socket), do: a |> IO.inspect
-  defp check_account(_, socket), do: {:halt, push_redirect(socket, to: Routes.login_path(socket, :index))}
-=======
   defp check_account(%Account{}=account, socket),
     do: {:ok, assign(socket, current_account: account)}
 
@@ -22,6 +17,5 @@
      socket
      |> push_redirect(to: Routes.login_path(socket, :index))}
   end
->>>>>>> 289da092
 
 end